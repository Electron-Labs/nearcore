use near_metrics::{
    try_create_histogram, try_create_int_counter, try_create_int_gauge, Histogram, IntCounter,
    IntGauge,
};
use once_cell::sync::Lazy;

pub static BLOCK_PROCESSED_TOTAL: Lazy<IntCounter> = Lazy::new(|| {
    try_create_int_counter("near_block_processed_total", "Total number of blocks processed")
        .unwrap()
});
pub static BLOCK_PROCESSED_SUCCESSFULLY_TOTAL: Lazy<IntCounter> = Lazy::new(|| {
    try_create_int_counter(
        "near_block_processed_successfully_total",
        "Total number of blocks processed successfully",
    )
    .unwrap()
});
pub static BLOCK_PROCESSING_TIME: Lazy<Histogram> = Lazy::new(|| {
    try_create_histogram("near_block_processing_time", "Time taken to process blocks").unwrap()
});
pub static BLOCK_HEIGHT_HEAD: Lazy<IntGauge> = Lazy::new(|| {
    try_create_int_gauge("near_block_height_head", "Height of the current head of the blockchain")
        .unwrap()
});
pub static VALIDATOR_AMOUNT_STAKED: Lazy<IntGauge> = Lazy::new(|| {
    try_create_int_gauge(
        "near_validators_stake_total",
        "The total stake of all active validators during the last block",
    )
    .unwrap()
});
pub static VALIDATOR_ACTIVE_TOTAL: Lazy<IntGauge> = Lazy::new(|| {
    try_create_int_gauge(
        "near_validator_active_total",
<<<<<<< HEAD
        "The total number of validators active after last block"
    );
    pub static ref NUM_ORPHANS: near_metrics::Result<IntGauge> =
        try_create_int_gauge("near_num_orphans", "Number of orphan blocks.");
}
=======
        "The total number of validators active after last block",
    )
    .unwrap()
});
pub static NUM_ORPHANS: Lazy<IntGauge> =
    Lazy::new(|| try_create_int_gauge("near_num_orphans", "Number of orphan blocks.").unwrap());
>>>>>>> 23c5b075
<|MERGE_RESOLUTION|>--- conflicted
+++ resolved
@@ -32,17 +32,9 @@
 pub static VALIDATOR_ACTIVE_TOTAL: Lazy<IntGauge> = Lazy::new(|| {
     try_create_int_gauge(
         "near_validator_active_total",
-<<<<<<< HEAD
-        "The total number of validators active after last block"
-    );
-    pub static ref NUM_ORPHANS: near_metrics::Result<IntGauge> =
-        try_create_int_gauge("near_num_orphans", "Number of orphan blocks.");
-}
-=======
         "The total number of validators active after last block",
     )
     .unwrap()
 });
 pub static NUM_ORPHANS: Lazy<IntGauge> =
-    Lazy::new(|| try_create_int_gauge("near_num_orphans", "Number of orphan blocks.").unwrap());
->>>>>>> 23c5b075
+    Lazy::new(|| try_create_int_gauge("near_num_orphans", "Number of orphan blocks.").unwrap());