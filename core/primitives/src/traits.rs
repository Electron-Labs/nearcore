--- conflicted
+++ resolved
@@ -89,27 +89,16 @@
 pub trait TxFlow<P: Payload> {
     /// Tells TxFlow to process the given TxFlow message received from another peer. TxFlow signals
     /// when the message is processed.
-<<<<<<< HEAD
-    fn process_message(&mut self, message: types::SignedMessageData<P>, callback: &Fn() -> GenericResult) -> GenericResult;
-=======
     fn process_message(
         &mut self,
         message: types::SignedMessageData<P>,
         callback: &Fn() -> GenericResult,
     ) -> GenericResult;
->>>>>>> 354546b6
     /// Tells TxFlow to process a payload, e.g. for in-shard TxFlow it is a transaction received
     /// from a client. TxFlow signals when the payload is accepted.
     fn process_payload(&mut self, payload: P, callback: &Fn() -> GenericResult) -> GenericResult;
     /// Subscribes to the messages produced by TxFlow. These messages indicate the receiver that
     /// they have to be relayed to.
-<<<<<<< HEAD
-    fn subscribe_to_messages(&mut self, subscriber: &Fn(types::UID, &types::SignedMessageData<P>) -> GenericResult) -> GenericResult;
-    /// Subscribes to the consensus blocks produced by TxFlow. The consensus blocks contain messages
-    /// with payload + some content specific to whether TxFlow is used on the Beacon Chain or in
-    /// the shard.
-    fn subscribe_to_consensus_blocks<C>(&mut self, subscriber: &Fn(types::ConsensusBlockBody<P, C>)) -> GenericResult;
-=======
     fn subscribe_to_messages(
         &mut self,
         subscriber: &Fn(types::UID, &types::SignedMessageData<P>) -> GenericResult,
@@ -121,5 +110,4 @@
         &mut self,
         subscriber: &Fn(types::ConsensusBlockBody<P, C>),
     ) -> GenericResult;
->>>>>>> 354546b6
 }